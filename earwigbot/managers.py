#! /usr/bin/env python
# -*- coding: utf-8  -*-
#
# Copyright (C) 2009-2012 by Ben Kurtovic <ben.kurtovic@verizon.net>
#
# Permission is hereby granted, free of charge, to any person obtaining a copy
# of this software and associated documentation files (the "Software"), to deal
# in the Software without restriction, including without limitation the rights
# to use, copy, modify, merge, publish, distribute, sublicense, and/or sell
# copies of the Software, and to permit persons to whom the Software is
# furnished to do so, subject to the following conditions:
#
# The above copyright notice and this permission notice shall be included in
# all copies or substantial portions of the Software.
#
# THE SOFTWARE IS PROVIDED "AS IS", WITHOUT WARRANTY OF ANY KIND, EXPRESS OR
# IMPLIED, INCLUDING BUT NOT LIMITED TO THE WARRANTIES OF MERCHANTABILITY,
# FITNESS FOR A PARTICULAR PURPOSE AND NONINFRINGEMENT. IN NO EVENT SHALL THE
# AUTHORS OR COPYRIGHT HOLDERS BE LIABLE FOR ANY CLAIM, DAMAGES OR OTHER
# LIABILITY, WHETHER IN AN ACTION OF CONTRACT, TORT OR OTHERWISE, ARISING FROM,
# OUT OF OR IN CONNECTION WITH THE SOFTWARE OR THE USE OR OTHER DEALINGS IN THE
# SOFTWARE.

import imp
from os import listdir, path
from re import sub
from threading import RLock, Thread
from time import gmtime, strftime

from earwigbot.commands import Command
from earwigbot.tasks import Task

__all__ = ["CommandManager", "TaskManager"]

class _ResourceManager(object):
    """
    **EarwigBot: Resource Manager**

    Resources are essentially objects dynamically loaded by the bot, both
    packaged with it (built-in resources) and created by users (plugins, aka
    custom resources). Currently, the only two types of resources are IRC
    commands and bot tasks. These are both loaded from two locations: the
    :py:mod:`earwigbot.commands` and :py:mod:`earwigbot.tasks packages`, and
    the :file:`commands/` and :file:`tasks/` directories within the bot's
    working directory.

    This class handles the low-level tasks of (re)loading resources via
    :py:meth:`load`, retrieving specific resources via :py:meth:`get`, and
    iterating over all resources via :py:meth:`__iter__`.
    """
    def __init__(self, bot, name, base):
        self.bot = bot
        self.logger = bot.logger.getChild(name)

        self._resources = {}
        self._resource_name = name  # e.g. "commands" or "tasks"
<<<<<<< HEAD
        self._resource_base = base  # e.g. Command or Task
        self._resource_access_lock = Lock()
=======
        self._resource_attribute = attribute  # e.g. "Command" or "Task"
        self._resource_base = base  # e.g. BaseCommand or BaseTask
        self._resource_access_lock = RLock()
>>>>>>> 9f7e5ea7

    def __iter__(self):
        with self.lock:
            for resource in self._resources.itervalues():
                yield resource

    def _load_resource(self, name, path, klass):
        """Instantiate a resource class and add it to the dictionary."""
        res_type = self._resource_name[:-1]  # e.g. "command" or "task"
        try:
            resource = klass(self.bot)  # Create instance of resource
        except Exception:
            e = "Error instantiating {0} class in {1} (from {2})"
            self.logger.exception(e.format(res_type, name, path))
        else:
            self._resources[resource.name] = resource
            self.logger.debug("Loaded {0} {1}".format(res_type, resource.name))

    def _load_module(self, name, path):
        """Load a specific resource from a module, identified by name and path.

        We'll first try to import it using imp magic, and if that works, make
        instances of any classes inside that are subclasses of the base
        (:py:attr:`self._resource_base <_resource_base>`), add them to the
        resources dictionary with :py:meth:`self._load_resource()
        <_load_resource>`, and finally log the addition. Any problems along
        the way will either be ignored or logged.
        """
        f, path, desc = imp.find_module(name, [path])
        try:
            module = imp.load_module(name, f, path, desc)
        except Exception:
            e = "Couldn't load module {0} (from {1})"
            self.logger.exception(e.format(name, path))
            return
        finally:
            f.close()

        for obj in vars(module).values():
            if type(obj) is type and isinstance(obj, self._resource_base):
                self._load_resource(name, path, obj)

    def _load_directory(self, dir):
        """Load all valid resources in a given directory."""
        self.logger.debug("Loading directory {0}".format(dir))
        processed = []
        for name in listdir(dir):
            if not name.endswith(".py") and not name.endswith(".pyc"):
                continue
            if name.startswith("_") or name.startswith("."):
                continue
            modname = sub("\.pyc?$", "", name)  # Remove extension
            if modname not in processed:
                self._load_module(modname, dir)
                processed.append(modname)

    @property
    def lock(self):
        """The resource access/modify lock."""
        return self._resource_access_lock

    def load(self):
        """Load (or reload) all valid resources into :py:attr:`_resources`."""
        name = self._resource_name  # e.g. "commands" or "tasks"
        with self.lock:
            self._resources.clear()
            builtin_dir = path.join(path.dirname(__file__), name)
            plugins_dir = path.join(self.bot.config.root_dir, name)
            self._load_directory(builtin_dir)  # Built-in resources
            self._load_directory(plugins_dir)  # Custom resources, aka plugins

        msg = "Loaded {0} {1}: {2}"
        resources = ", ".join(self._resources.keys())
        self.logger.info(msg.format(len(self._resources), name, resources))

    def get(self, key):
        """Return the class instance associated with a certain resource.

        Will raise :py:exc:`KeyError` if the resource (a command or task) is
        not found.
        """
        with self.lock:
            return self._resources[key]


class CommandManager(_ResourceManager):
    """
    Manages (i.e., loads, reloads, and calls) IRC commands.
    """
    def __init__(self, bot):
        super(CommandManager, self).__init__(bot, "commands", Command)

    def _wrap_check(self, command, data):
        """Check whether a command should be called, catching errors."""
        try:
            return command.check(data)
        except Exception:
            e = "Error checking command '{0}' with data: {1}:"
            self.logger.exception(e.format(command.name, data))

    def _wrap_process(self, command, data):
        """process() the message, catching and reporting any errors."""
        try:
            command.process(data)
        except Exception:
            e = "Error executing command '{0}':"
            self.logger.exception(e.format(command.name))

    def call(self, hook, data):
        """Respond to a hook type and a :py:class:`Data` object."""
        for command in self:
            if hook in command.hooks and self._wrap_check(command, data):
                self._wrap_process(command, data)
                return


class TaskManager(_ResourceManager):
    """
    Manages (i.e., loads, reloads, schedules, and runs) wiki bot tasks.
    """
    def __init__(self, bot):
        super(TaskManager, self).__init__(bot, "tasks", Task)

    def _wrapper(self, task, **kwargs):
        """Wrapper for task classes: run the task and catch any errors."""
        try:
            task.run(**kwargs)
        except Exception:
            msg = "Task '{0}' raised an exception and had to stop:"
            self.logger.exception(msg.format(task.name))
        else:
            msg = "Task '{0}' finished successfully"
            self.logger.info(msg.format(task.name))

    def start(self, task_name, **kwargs):
        """Start a given task in a new daemon thread, and return the thread.

        kwargs are passed to :py:meth:`task.run() <earwigbot.tasks.Task>`. If
        the task is not found, ``None`` will be returned an an error is logged.
        """
        msg = "Starting task '{0}' in a new thread"
        self.logger.info(msg.format(task_name))

        try:
            task = self.get(task_name)
        except KeyError:
            e = "Couldn't find task '{0}'"
            self.logger.error(e.format(task_name))
            return

        task_thread = Thread(target=self._wrapper, args=(task,), kwargs=kwargs)
        start_time = strftime("%b %d %H:%M:%S")
        task_thread.name = "{0} ({1})".format(task_name, start_time)
        task_thread.daemon = True
        task_thread.start()
        return task_thread

    def schedule(self, now=None):
        """Start all tasks that are supposed to be run at a given time."""
        if not now:
            now = gmtime()
        # Get list of tasks to run this turn:
        tasks = self.bot.config.schedule(now.tm_min, now.tm_hour, now.tm_mday,
                                         now.tm_mon, now.tm_wday)

        for task in tasks:
            if isinstance(task, list):          # They've specified kwargs,
                self.start(task[0], **task[1])  # so pass those to start
            else:  # Otherwise, just pass task_name
                self.start(task)<|MERGE_RESOLUTION|>--- conflicted
+++ resolved
@@ -54,14 +54,8 @@
 
         self._resources = {}
         self._resource_name = name  # e.g. "commands" or "tasks"
-<<<<<<< HEAD
         self._resource_base = base  # e.g. Command or Task
         self._resource_access_lock = Lock()
-=======
-        self._resource_attribute = attribute  # e.g. "Command" or "Task"
-        self._resource_base = base  # e.g. BaseCommand or BaseTask
-        self._resource_access_lock = RLock()
->>>>>>> 9f7e5ea7
 
     def __iter__(self):
         with self.lock:
