--- conflicted
+++ resolved
@@ -49,9 +49,4 @@
     finally:
         del _add_git_commit_id_to_version_string
 
-<<<<<<< HEAD
-from earwigbot import bot, commands, config, irc, managers, tasks, util, wiki
-=======
-from earwigbot import blowfish, bot, config, managers, util  # Modules
-from earwigbot import commands, irc, tasks, wiki  # Subpackages
->>>>>>> 8d0a5097
+from earwigbot import bot, commands, config, irc, managers, tasks, util, wiki