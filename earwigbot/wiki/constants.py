# -*- coding: utf-8  -*-
#
# Copyright (C) 2009-2012 by Ben Kurtovic <ben.kurtovic@verizon.net>
#
# Permission is hereby granted, free of charge, to any person obtaining a copy
# of this software and associated documentation files (the "Software"), to deal
# in the Software without restriction, including without limitation the rights
# to use, copy, modify, merge, publish, distribute, sublicense, and/or sell
# copies of the Software, and to permit persons to whom the Software is
# furnished to do so, subject to the following conditions:
#
# The above copyright notice and this permission notice shall be included in
# all copies or substantial portions of the Software.
#
# THE SOFTWARE IS PROVIDED "AS IS", WITHOUT WARRANTY OF ANY KIND, EXPRESS OR
# IMPLIED, INCLUDING BUT NOT LIMITED TO THE WARRANTIES OF MERCHANTABILITY,
# FITNESS FOR A PARTICULAR PURPOSE AND NONINFRINGEMENT. IN NO EVENT SHALL THE
# AUTHORS OR COPYRIGHT HOLDERS BE LIABLE FOR ANY CLAIM, DAMAGES OR OTHER
# LIABILITY, WHETHER IN AN ACTION OF CONTRACT, TORT OR OTHERWISE, ARISING FROM,
# OUT OF OR IN CONNECTION WITH THE SOFTWARE OR THE USE OR OTHER DEALINGS IN THE
# SOFTWARE.

"""
**EarwigBot: Wiki Toolset: Constants**

This module defines some useful constants:

- :py:const:`USER_AGENT`: our default User Agent when making API queries
- :py:const:`NS_*`:       default namespace IDs for easy lookup

Import directly with ``from earwigbot.wiki import constants`` or
``from earwigbot.wiki.constants import *``. These are also available from
:py:mod:`earwigbot.wiki` directly (e.g. ``earwigbot.wiki.USER_AGENT``).
"""

# Default User Agent when making API queries:
from earwigbot import __version__ as _v
from platform import python_version as _p
<<<<<<< HEAD
USER_AGENT = "EarwigBot/{0} (Python/{1}; https://github.com/earwig/earwigbot)".format(_v, _p())
=======
USER_AGENT = "EarwigBot/{0} (Python/{1}; https://github.com/earwig/earwigbot)"
USER_AGENT = USER_AGENT.format(_v, _p())
>>>>>>> 53d9ed57
del _v, _p

# Default namespace IDs:
NS_MAIN = 0
NS_TALK = 1
NS_USER = 2
NS_USER_TALK = 3
NS_PROJECT = 4
NS_PROJECT_TALK = 5
NS_FILE = 6
NS_FILE_TALK = 7
NS_MEDIAWIKI = 8
NS_MEDIAWIKI_TALK = 9
NS_TEMPLATE = 10
NS_TEMPLATE_TALK = 11
NS_HELP = 12
NS_HELP_TALK = 13
NS_CATEGORY = 14
NS_CATEGORY_TALK = 15
NS_SPECIAL = -1
NS_MEDIA = -2<|MERGE_RESOLUTION|>--- conflicted
+++ resolved
@@ -36,12 +36,8 @@
 # Default User Agent when making API queries:
 from earwigbot import __version__ as _v
 from platform import python_version as _p
-<<<<<<< HEAD
-USER_AGENT = "EarwigBot/{0} (Python/{1}; https://github.com/earwig/earwigbot)".format(_v, _p())
-=======
 USER_AGENT = "EarwigBot/{0} (Python/{1}; https://github.com/earwig/earwigbot)"
 USER_AGENT = USER_AGENT.format(_v, _p())
->>>>>>> 53d9ed57
 del _v, _p
 
 # Default namespace IDs:
