# -*- coding: utf-8  -*-
#
# Copyright (C) 2009-2012 by Ben Kurtovic <ben.kurtovic@verizon.net>
#
# Permission is hereby granted, free of charge, to any person obtaining a copy
# of this software and associated documentation files (the "Software"), to deal
# in the Software without restriction, including without limitation the rights
# to use, copy, modify, merge, publish, distribute, sublicense, and/or sell
# copies of the Software, and to permit persons to whom the Software is
# furnished to do so, subject to the following conditions:
#
# The above copyright notice and this permission notice shall be included in
# all copies or substantial portions of the Software.
#
# THE SOFTWARE IS PROVIDED "AS IS", WITHOUT WARRANTY OF ANY KIND, EXPRESS OR
# IMPLIED, INCLUDING BUT NOT LIMITED TO THE WARRANTIES OF MERCHANTABILITY,
# FITNESS FOR A PARTICULAR PURPOSE AND NONINFRINGEMENT. IN NO EVENT SHALL THE
# AUTHORS OR COPYRIGHT HOLDERS BE LIABLE FOR ANY CLAIM, DAMAGES OR OTHER
# LIABILITY, WHETHER IN AN ACTION OF CONTRACT, TORT OR OTHERWISE, ARISING FROM,
# OUT OF OR IN CONNECTION WITH THE SOFTWARE OR THE USE OR OTHER DEALINGS IN THE
# SOFTWARE.

import threading
import re

from earwigbot.commands import Command

__all__ = ["Threads"]

class Threads(Command):
    """Manage wiki tasks from IRC, and check on thread status."""
    name = "threads"
    commands = ["tasks", "task", "threads", "tasklist"]

    def process(self, data):
        self.data = data
        if data.host not in self.config.irc["permissions"]["owners"]:
            msg = "you must be a bot owner to use this command."
            self.reply(data, msg)
            return

        if not data.args:
            if data.command == "tasklist":
                self.do_list()
            else:
                msg = "no arguments provided. Maybe you wanted '!{0} list', '!{0} start', or '!{0} listall'?"
                self.reply(data, msg.format(data.command))
            return

        if data.args[0] == "list":
            self.do_list()

        elif data.args[0] == "start":
            self.do_start()

        elif data.args[0] in ["listall", "all"]:
            self.do_listall()

        else:  # They asked us to do something we don't know
            msg = "unknown argument: \x0303{0}\x0301.".format(data.args[0])
            self.reply(data, msg)

    def do_list(self):
        """With !tasks list (or abbreviation !tasklist), list all running
        threads. This includes the main threads, like the irc frontend and the
        watcher, and task threads."""
        threads = threading.enumerate()

        normal_threads = []
        task_threads = []

        for thread in threads:
            tname = thread.name
            if tname == "MainThread":
                t = "\x0302MainThread\x0301 (id {0})"
                normal_threads.append(t.format(thread.ident))
            elif tname in self.config.components:
                t = "\x0302{0}\x0301 (id {1})"
                normal_threads.append(t.format(tname, thread.ident))
            elif tname.startswith("reminder"):
                tname = tname.replace("reminder ", "")
                t = "\x0302reminder\x0301 (until {0})"
                normal_threads.append(t.format(tname))
            else:
                tname, start_time = re.findall("^(.*?) \((.*?)\)$", tname)[0]
                t = "\x0302{0}\x0301 (id {1}, since {2})"
                task_threads.append(t.format(tname, thread.ident, start_time))

        if task_threads:
            msg = "\x02{0}\x0F threads active: {1}, and \x02{2}\x0F task threads: {3}."
            msg = msg.format(len(threads), ', '.join(normal_threads),
                             len(task_threads), ', '.join(task_threads))
        else:
            msg = "\x02{0}\x0F threads active: {1}, and \x020\x0F task threads."
            msg = msg.format(len(threads), ', '.join(normal_threads))

        self.reply(self.data, msg)

    def do_listall(self):
        """With !tasks listall or !tasks all, list all loaded tasks, and report
        whether they are currently running or idle."""
        threads = threading.enumerate()
        tasklist = []
        for task in sorted([task.name for task in self.bot.tasks]):
            threadlist = [t for t in threads if t.name.startswith(task)]
            ids = [str(t.ident) for t in threadlist]
            if not ids:
                tasklist.append("\x0302{0}\x0301 (idle)".format(task))
            elif len(ids) == 1:
                t = "\x0302{0}\x0301 (\x02active\x0F as id {1})"
                tasklist.append(t.format(task, ids[0]))
            else:
                t = "\x0302{0}\x0301 (\x02active\x0F as ids {1})"
                tasklist.append(t.format(task, ', '.join(ids)))

        tasks = ", ".join(tasklist)

        msg = "\x02{0}\x0F tasks loaded: {1}.".format(len(tasklist), tasks)
        self.reply(self.data, msg)

    def do_start(self):
        """With !tasks start, start any loaded task by name with or without
        kwargs."""
        data = self.data

        try:
            task_name = data.args[1]
        except IndexError:  # No task name given
            self.reply(data, "what task do you want me to start?")
            return

<<<<<<< HEAD
        if task_name not in self.bot.tasks:
=======
        try:
            data.parse_kwargs()
        except KwargParseError, arg:
            msg = "error parsing argument: \x0303{0}\x0301.".format(arg)
            self.reply(data, msg)
            return

        if task_name not in [task.name for task in self.bot.tasks]:
>>>>>>> 9f7e5ea7
            # This task does not exist or hasn't been loaded:
            msg = "task could not be found; either it doesn't exist, or it wasn't loaded correctly."
            self.reply(data, msg.format(task_name))
            return

        data.kwargs["fromIRC"] = True
        self.bot.tasks.start(task_name, **data.kwargs)
        msg = "task \x0302{0}\x0301 started.".format(task_name)
        self.reply(data, msg)<|MERGE_RESOLUTION|>--- conflicted
+++ resolved
@@ -129,18 +129,7 @@
             self.reply(data, "what task do you want me to start?")
             return
 
-<<<<<<< HEAD
-        if task_name not in self.bot.tasks:
-=======
-        try:
-            data.parse_kwargs()
-        except KwargParseError, arg:
-            msg = "error parsing argument: \x0303{0}\x0301.".format(arg)
-            self.reply(data, msg)
-            return
-
         if task_name not in [task.name for task in self.bot.tasks]:
->>>>>>> 9f7e5ea7
             # This task does not exist or hasn't been loaded:
             msg = "task could not be found; either it doesn't exist, or it wasn't loaded correctly."
             self.reply(data, msg.format(task_name))
